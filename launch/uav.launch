--- conflicted
+++ resolved
@@ -32,11 +32,7 @@
 
   <group ns="$(arg UAV_NAME)">
 
-<<<<<<< HEAD
-    <node pkg="nodelet" type="nodelet" name="camera_front" args="$(arg nodelet) libcamera_ros/LibcameraRos $(arg nodelet_manager)" launch-prefix="$(arg launch_prefix_debug)" output="screen">
-=======
     <node pkg="nodelet" type="nodelet" name="camera_$(arg camera_name)" args="$(arg nodelet) libcamera_ros_driver/LibcameraRosDriver $(arg nodelet_manager)" launch-prefix="$(arg launch_prefix_debug)" output="screen">
->>>>>>> af0aef1e
 
       <!-- Load the default param files -->
       <rosparam command="load" file="$(find libcamera_ros_driver)/config/param.yaml" />
